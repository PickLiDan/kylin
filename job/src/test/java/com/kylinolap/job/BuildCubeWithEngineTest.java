--- conflicted
+++ resolved
@@ -198,15 +198,6 @@
         CubeManager cubeMgr = CubeManager.getInstance(KylinConfig.getInstanceFromEnv());
         dateStart = cubeMgr.getCube("test_kylin_cube_with_slr_left_join_empty").getDescriptor().getCubePartitionDesc().getPartitionDateStart();
         dateEnd = f.parse("2050-11-12").getTime();
-<<<<<<< HEAD
-        jobs.addAll(this.submitJob("test_kylin_cube_with_slr_left_join_empty", dateStart, dateEnd, RealizationBuildTypeEnum.BUILD));
-        
-        // this cube's start date is 0, end date is 20501112000000
-        dateStart = cubeMgr.getCube("test_kylin_cube_without_slr_left_join_empty").getDescriptor().getCubePartitionDesc().getPartitionDateStart();
-        dateEnd = f.parse("2050-11-12").getTime();
-        jobs.addAll(this.submitJob("test_kylin_cube_without_slr_left_join_empty", dateStart, dateEnd, RealizationBuildTypeEnum.BUILD));
-        
-=======
         jobs.addAll(this.submitJob("test_kylin_cube_with_slr_left_join_empty", dateStart, dateEnd, CubeBuildTypeEnum.BUILD));
 
         // this cube's start date is 0, end date is 20501112000000
@@ -214,7 +205,6 @@
         dateEnd = f.parse("2050-11-12").getTime();
         jobs.addAll(this.submitJob("test_kylin_cube_without_slr_left_join_empty", dateStart, dateEnd, CubeBuildTypeEnum.BUILD));
 
->>>>>>> 865286f5
         waitCubeBuilt(jobs);
     }
 
