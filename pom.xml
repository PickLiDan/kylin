--- conflicted
+++ resolved
@@ -767,8 +767,11 @@
                                 <exclude>webapp/app/css/AdminLTE.css</exclude>
 
                                 <!-- jdbc log -->
-                                <exclude>jdbc/kylin_jdbc.log.*</exclude>
-                                <exclude>jdbc/kylin_jdbc.*</exclude>
+                                <exclude>jdbc/kylin_jdbc.log*</exclude>
+
+
+                                <!-- HBase MiniCluster Testing Data, for testing only -->
+                                <exclude>examples/test_case_data/minicluster/hbase-export.tar.gz</exclude>
 
                             </excludes>
                         </configuration>
@@ -813,31 +816,7 @@
                             <failOnError>false</failOnError>
                         </configuration>
                     </plugin>
-<<<<<<< HEAD
-
-=======
-                     <!-- Override the parent assembly execution to customize the assembly
-               descriptor and final name. -->
-          <plugin>
-            <artifactId>maven-assembly-plugin</artifactId>
-            <executions>
-              <execution>
-                <id>source-release-assembly</id>
-                <phase>package</phase>
-                <goals>
-                  <goal>single</goal>
-                </goals>
-                <configuration>
-                  <runOnlyAtExecutionRoot>true</runOnlyAtExecutionRoot>
-                  <appendAssemblyId>false</appendAssemblyId>
-                  <descriptor>src/main/config/assemblies/source-assembly.xml</descriptor>
-                  <finalName>apache-kylin-${project.version}-src</finalName>
-                  <tarLongFileMode>gnu</tarLongFileMode>
-                </configuration>
-              </execution>
-            </executions>
-          </plugin>
->>>>>>> 8307855d
+
                 </plugins>
             </build>
         </profile>
