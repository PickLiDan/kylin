--- conflicted
+++ resolved
@@ -266,27 +266,8 @@
         getInstance(config);
     }
 
-<<<<<<< HEAD
     public DataModelDesc getDataModelDesc(String name) {
         return dataModelDescMap.get(name);
-=======
-    private CubeDesc loadCubeDesc(String path) throws IOException {
-        ResourceStore store = getStore();
-
-        CubeDesc ndesc = store.getResource(path, CubeDesc.class, CUBE_SERIALIZER);
-
-        if (StringUtils.isBlank(ndesc.getName())) {
-            throw new IllegalStateException("CubeDesc name must not be blank");
-        }
-
-        ndesc.init(config, srcTableMap.getMap());
-
-        if (ndesc.getError().isEmpty() == false) {
-            throw new IllegalStateException("Cube desc at " + path + " has issues: " + ndesc.getError());
-        }
-
-        return ndesc;
->>>>>>> 32f8158a
     }
 
     private void reloadAllDataModel() throws IOException {
@@ -304,14 +285,9 @@
         logger.debug("Loaded " + paths.size() + " DataModel(s)");
     }
 
-<<<<<<< HEAD
     public DataModelDesc createDataModelDesc(DataModelDesc dataModelDesc) throws IOException {
         if (dataModelDescMap.containsKey(dataModelDesc.getName()))
             throw new IllegalArgumentException("DataModelDesc '" + dataModelDesc.getName() + "' already exists");
-=======
-    private InvertedIndexDesc loadInvertedIndexDesc(String path) throws IOException {
-        ResourceStore store = getStore();
->>>>>>> 32f8158a
 
         try {
             dataModelDesc.init(this.getAllTablesMap());
